name = "GLFixedEffectModels"
uuid = "bafb0ae5-e5f5-5100-81b6-6a55d777c812"
authors = ["Johannes Boehm <johannes.boehm@gmail.com>"]
version = "0.1.2"

[deps]
Combinatorics = "861a8166-3701-5b0c-9a16-15d98fcdc6aa"
Compat = "34da2185-b29b-5c13-b0c7-acf172513d20"
DataFrames = "a93c6f00-e57d-5684-b7b6-d8193f3e46c0"
Distributions = "31c24e10-a181-5473-b8eb-7969acd0382f"
FillArrays = "1a297f60-69ca-5386-bcde-b61e274b549b"
FixedEffects = "c8885935-8500-56a7-9867-7708b20db0eb"
GLM = "38e38edf-8417-5370-95a0-9cbb8c7f171a"
LinearAlgebra = "37e2e46d-f89d-539d-b4ee-838fcccc9c8e"
Parameters = "d96e819e-fc66-5662-9728-84c9c7592b0a"
Printf = "de0858da-6303-5e67-8744-51eddeeeb8d7"
RDatasets = "ce6b1742-4840-55fa-b093-852dadbb1d8b"
Random = "9a3f8284-a2c9-5f02-9a11-845980a1fd5c"
Reexport = "189a3867-3050-52da-a836-e630ba90ab69"
Statistics = "10745b16-79ce-11e8-11f9-7d13ad32a3b2"
StatsBase = "2913bbd2-ae8a-5f71-8c99-4fb6c76f3a91"
StatsModels = "3eaba693-59b7-5ba5-a881-562e759f1c8d"
Tables = "bd369af6-aec1-5ad0-b16a-f7cc5008161c"

[compat]
Combinatorics = "1"
Compat = "2, 3"
<<<<<<< HEAD
DataFrames = "0.21"
Distributions = "0"
FillArrays = "0"
FixedEffects = "2"
=======
DataFrames = "0.20"
Distributions = "0"
FillArrays = "0"
FixedEffects = "^0.7.3"
>>>>>>> 8fc360ba
GLM = "^1.3.6"
Parameters = "0.12"
RDatasets = "<0.6.7"
Reexport = "0"
StatsBase = "0.33"
StatsModels = "0.6"
Tables = "1"
julia = "1"

[extras]
LinearAlgebra = "37e2e46d-f89d-539d-b4ee-838fcccc9c8e"
RDatasets = "ce6b1742-4840-55fa-b093-852dadbb1d8b"
Random = "9a3f8284-a2c9-5f02-9a11-845980a1fd5c"
StableRNGs = "860ef19b-820b-49d6-a774-d7a799459cd3"
Statistics = "10745b16-79ce-11e8-11f9-7d13ad32a3b2"
Test = "8dfed614-e22c-5e08-85e1-65c5234f0b40"

[targets]
test = ["Test", "Random", "Statistics", "RDatasets", "StableRNGs"]<|MERGE_RESOLUTION|>--- conflicted
+++ resolved
@@ -25,17 +25,10 @@
 [compat]
 Combinatorics = "1"
 Compat = "2, 3"
-<<<<<<< HEAD
 DataFrames = "0.21"
 Distributions = "0"
 FillArrays = "0"
 FixedEffects = "2"
-=======
-DataFrames = "0.20"
-Distributions = "0"
-FillArrays = "0"
-FixedEffects = "^0.7.3"
->>>>>>> 8fc360ba
 GLM = "^1.3.6"
 Parameters = "0.12"
 RDatasets = "<0.6.7"
