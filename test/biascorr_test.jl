--- conflicted
+++ resolved
@@ -116,17 +116,5 @@
 using CSV
 df_pois = CSV.read("PPMLFEBIAS_EXAMPLE_DATA.csv",DataFrame)
 m = GLFixedEffectModels.@formula trade ~ fta + GLFixedEffectModels.fe(imp) * GLFixedEffectModels.fe(year) + GLFixedEffectModels.fe(exp) * GLFixedEffectModels.fe(year) + GLFixedEffectModels.fe(imp) * GLFixedEffectModels.fe(exp)
-<<<<<<< HEAD
 x = GLFixedEffectModels.nlreg(df_pois, m, Poisson(), LogLink(), start = [0.2], save=true, GLFixedEffectModels.Vcov.cluster(:imp,:exp); rho_tol = 1e-8)
- =#
-=======
-x = GLFixedEffectModels.nlreg(df_pois, m, Poisson(), LogLink(), start = [0.2], save=true; rho_tol = 1e-8)
- =#
-=======
-m = GLFixedEffectModels.@formula y ~ x + GLFixedEffectModels.fe(i) + GLFixedEffectModels.fe(j) + GLFixedEffectModels.fe(t)
-x = GLFixedEffectModels.nlreg(data, m, Binomial(), LogitLink(), start = [0.2], save = [:fe,:residuals])
-x_bc_L0 = GLFixedEffectModels.BiasCorr(x, data; panel_structure = "network", L = 0)
-x_bc_L3 = GLFixedEffectModels.BiasCorr(x, data; panel_structure = "network", L = 3)
-@test x_bc_L0.coef ≈ [-0.8958868087842135] atol = 1e-4
-@test x_bc_L3.coef ≈ [-0.8845864617809618] atol = 1e-4
->>>>>>> 5ce22d13
+ =#